--- conflicted
+++ resolved
@@ -15,10 +15,7 @@
 # hyperparameters
 _nb_samples = 10_000
 data_dir = 'examples/data/'
-<<<<<<< HEAD
-=======
 headless = True
->>>>>>> 0850011a
 
 
 @pytest.fixture
@@ -28,7 +25,8 @@
     from selenium.webdriver.chrome.options import Options
     from webdriver_manager.utils import ChromeType
     options = Options()
-    options.add_argument('--headless')
+    if headless:
+        options.add_argument('--headless')
     options.add_argument('--no=sandbox')
 
     driver = webdriver.Chrome(ChromeDriverManager(chrome_type=ChromeType.CHROMIUM).install(), options=options)
