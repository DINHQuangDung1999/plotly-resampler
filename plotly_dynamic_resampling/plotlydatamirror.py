--- conflicted
+++ resolved
@@ -23,11 +23,7 @@
     def __init__(
             self,
             figure: go.Figure,
-<<<<<<< HEAD
             global_n_shown_samples: int = 1000,
-=======
-            global_n_shown_samples: int = 1500,
->>>>>>> 657f5001
             verbose: bool = False
     ):
         """Instantiate a data mirror.
@@ -177,7 +173,7 @@
                 t_start = t_start.tz_localize(None)
 
             df_data = df_data[t_start:]
-                        
+
         if isinstance(t_stop, pd.Timestamp):
             if ts_tzone is not None:
                 if t_stop.tz is not None:
@@ -232,6 +228,7 @@
             orig_y=None,  # Use this if you have high-dimensional data
             # resample_method="",
             max_n_samples=None,
+            **trace_kwargs
     ):
         """Add a trace to the figure.
 
@@ -321,6 +318,7 @@
                 row=row,
                 col=col,
                 secondary_y=secondary_y,
+                **trace_kwargs,
             )
 
         high_dimensional_traces = ["scatter", "scattergl"]
@@ -347,7 +345,7 @@
                 df_hf = pd.Series(data=orig_y, index=pd.to_datetime(orig_x), copy=False)
                 df_hf.rename('data', inplace=True)
                 df_hf.index.rename('timestamp', inplace=True)
-                
+
                 # Checking this now avoids less interpretable `KeyError` when resampling
                 assert df_hf.index.is_monotonic_increasing
 
