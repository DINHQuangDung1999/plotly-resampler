--- conflicted
+++ resolved
@@ -27,13 +27,8 @@
 from plotly.basedatatypes import BaseTraceType
 from trace_updater import TraceUpdater
 
-<<<<<<< HEAD
-from .aggregation import EfficientLTTB, AbstractSeriesAggregator
-from .utils import round_number_str, round_td_str
-=======
 from .aggregation import AbstractSeriesAggregator, EfficientLTTB
 from .utils import round_td_str, round_number_str
->>>>>>> 8b04e645
 
 
 class FigureResampler(go.Figure):
@@ -44,13 +39,7 @@
         figure: go.Figure = go.Figure(),
         convert_existing_traces: bool = True,
         default_n_shown_samples: int = 1000,
-<<<<<<< HEAD
         default_downsampler: AbstractSeriesAggregator = EfficientLTTB(),
-=======
-        default_downsampler: AbstractSeriesAggregator = EfficientLTTB(
-            interleave_gaps=True
-        ),
->>>>>>> 8b04e645
         resampled_trace_prefix_suffix: Tuple[str, str] = (
             '<b style="color:sandybrown">[R]</b> ',
             "",
@@ -78,12 +67,8 @@
                   the data will *not* be aggregated.
         default_downsampler: AbstractSeriesDownsampler
             An instance which implements the AbstractSeriesDownsampler interface and
-<<<<<<< HEAD
             will be used as default downsampler, by default ``EfficientLTTB`` with 
             _interleave_gaps_ set to True. \n
-=======
-            will be used as default downsampler, by default ``EfficientLTTB``. \n
->>>>>>> 8b04e645
             .. note:: This can be overridden within the :func:`add_trace` method.
         resampled_trace_prefix_suffix: str, optional
             A tuple which contains the ``prefix`` and ``suffix``, respectively, which
