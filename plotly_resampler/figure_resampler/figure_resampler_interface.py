--- conflicted
+++ resolved
@@ -684,19 +684,15 @@
             The hf_data dict.
         """
         # Checking this now avoids less interpretable `KeyError` when resampling
-<<<<<<< HEAD
-        # TODO: check if this is still necessary, as this check is really slow
-        # if isinstance(dc.x, pd.Index):
-        #     assert dc.x.is_monotonic_increasing
-        # else:
-        #     assert pd.Series(dc.x).is_monotonic_increasing
-=======
-        assert hf_series.index.is_monotonic_increasing, (
+        assert_text = (
             "In order to perform time series aggregation, the data must be "
             "sorted in time; i.e., the x-data must be (non-strictly) "
             "monotonically increasing."
         )
->>>>>>> fda07b06
+        if isinstance(dc.x, pd.Index):
+            assert dc.x.is_monotonic_increasing, assert_text
+        else:
+            assert pd.Series(dc.x).is_monotonic_increasing, assert_text
 
         # As we support prefix-suffixing of downsampled data, we assure that
         # each trace has a name
